
#include "../include/PostProcessor.h"


// Navier-Stokes splitting program
// authors: Niklas Fehn, Benjamin Krank, Martin Kronbichler, LNM
// years: 2015-2016
// application to turbulent channel flow

#include <deal.II/base/vectorization.h>
#include <deal.II/base/quadrature_lib.h>
#include <deal.II/base/function.h>
#include <deal.II/base/logstream.h>
#include <deal.II/base/convergence_table.h>
#include <deal.II/base/thread_local_storage.h>
#include <deal.II/base/timer.h>

#include <deal.II/lac/parallel_vector.h>
#include <deal.II/lac/parallel_block_vector.h>
#include <deal.II/lac/full_matrix.h>
#include <deal.II/lac/lapack_full_matrix.h>
#include <deal.II/lac/solver_cg.h>
#include <deal.II/lac/solver_gmres.h>
#include <deal.II/lac/solver_bicgstab.h>
#include <deal.II/lac/precondition.h>
#include <deal.II/lac/trilinos_sparse_matrix.h>

#include <deal.II/fe/fe_dgq.h>
#include <deal.II/fe/fe_values.h>
#include <deal.II/fe/fe_system.h>
#include <deal.II/fe/mapping_q.h>
#include <deal.II/grid/tria.h>
#include <deal.II/grid/tria_accessor.h>
#include <deal.II/grid/tria_iterator.h>
#include <deal.II/grid/tria_boundary_lib.h>
#include <deal.II/distributed/tria.h>
#include <deal.II/grid/grid_generator.h>
#include <deal.II/grid/manifold_lib.h>

#include <deal.II/multigrid/multigrid.h>
#include <deal.II/multigrid/mg_transfer.h>
#include <deal.II/multigrid/mg_tools.h>
#include <deal.II/multigrid/mg_smoother.h>
#include <deal.II/multigrid/mg_matrix.h>

#include <deal.II/numerics/data_out.h>
#include <deal.II/numerics/vector_tools.h>
#include <deal.II/grid/grid_tools.h>

#include <deal.II/matrix_free/matrix_free.h>
#include <deal.II/matrix_free/fe_evaluation.h>
#include <deal.II/matrix_free/operators.h>

#include <deal.II/meshworker/dof_info.h>
#include <deal.II/meshworker/integration_info.h>
#include <deal.II/meshworker/assembler.h>
#include <deal.II/meshworker/loop.h>

#include <deal.II/integrators/laplace.h>

#include <../include/statistics_manager.h>

#include <fstream>
#include <sstream>

#include "../include/DGNavierStokesDualSplitting.h"
#include "../include/DGNavierStokesDualSplittingXWall.h"
#include "../include/DGNavierStokesCoupled.h"
#include "../include/InputParametersNavierStokes.h"

#include "TimeIntBDFDualSplitting.h"
#include "TimeIntBDFDualSplittingXWall.h"
#include "TimeIntBDFDualSplittingXWallSpalartAllmaras.h"
#include "TimeIntBDFCoupled.h"
#include "PostProcessor.h"
#include "PostProcessorXWall.h"
#include "PrintInputParameters.h"

const unsigned int FE_DEGREE = 4;
const unsigned int FE_DEGREE_P = FE_DEGREE;//FE_DEGREE-1;
const unsigned int FE_DEGREE_XWALL = 1;
const unsigned int N_Q_POINTS_1D_XWALL = 25;
const unsigned int DIMENSION = 2; // DIMENSION >= 2
const unsigned int REFINE_STEPS_SPACE_MIN = 3;
const unsigned int REFINE_STEPS_SPACE_MAX = REFINE_STEPS_SPACE_MIN;
const unsigned int REFINE_STEPS_TIME_MIN = 0;
const unsigned int REFINE_STEPS_TIME_MAX = REFINE_STEPS_TIME_MIN;
const double GRID_STRETCH_FAC = 0.001;

template<int dim>
void InputParametersNavierStokes<dim>::set_input_parameters()
{
  output_data.output_prefix = "ch590_l3_k4k1_gt0";
  cfl = 0.16;
  diffusion_number = 0.03;
  viscosity = 1./590.;

  if(N_Q_POINTS_1D_XWALL>1) //enriched
  {
    xwall_turb = XWallTurbulenceApproach::RANSSpalartAllmaras;
    max_wdist_xwall = 0.25;
    spatial_discretization = SpatialDiscretization::DGXWall;
    IP_formulation_viscous = InteriorPenaltyFormulation::NIPG;
    solver_viscous = SolverViscous::GMRES;
    penalty_factor_divergence = 1.0e1;
    turb_stat_data.statistics_start_time = 49.;
    end_time = 50.;
  }
  else //LES
  {
    max_wdist_xwall = -0.25;
    spatial_discretization = SpatialDiscretization::DG;
    IP_formulation_viscous = InteriorPenaltyFormulation::SIPG;
    solver_viscous = SolverViscous::PCG;
    penalty_factor_divergence = 1.0e0;
    turb_stat_data.statistics_start_time = 50.;
    end_time = 70.;
  }

  //dual splitting scheme
  problem_type = ProblemType::Unsteady;
  equation_type = EquationType::NavierStokes;
  treatment_of_convective_term = TreatmentOfConvectiveTerm::Explicit;
  temporal_discretization = TemporalDiscretization::BDFDualSplittingScheme;
  projection_type = ProjectionType::DivergencePenalty;
  order_time_integrator = 2;

  //xwall specific
  IP_factor_viscous = 1.;

  calculation_of_time_step_size = TimeStepCalculation::AdaptiveTimeStepCFL;
  formulation_viscous_term = FormulationViscousTerm::DivergenceFormulation; //also default
  divu_integrated_by_parts = true;
  gradp_integrated_by_parts = true;
  pure_dirichlet_bc = true;
  output_solver_info_every_timesteps = 1e2;
  right_hand_side = true;

  restart_every_timesteps = 1e9;
  restart_interval_time = 1.e9;

  max_velocity = 15.;

  //solver tolerances
  rel_tol_pressure = 1.e-4;
  rel_tol_projection = 1.e-6;
  rel_tol_viscous = 1.e-4;
}

template<int dim>
class Enrichment:public Function<dim>
{
public:
  Enrichment (const double max_distance) : Function<dim>(1, 0.),
                                           max_distance(max_distance)
                                           {}
  virtual ~Enrichment (){};
  virtual double value (const Point<dim> &p,const unsigned int = 0) const
  {
    if ((p[1] > (1.0-max_distance)) || (p[1] <(-1.0 + max_distance)))
      return 1.;
    else
      return -1.;
  }
  const double max_distance;
};

  template<int dim>
  class AnalyticalSolutionVelocity : public Function<dim>
  {
  public:
    AnalyticalSolutionVelocity (const unsigned int  n_components = dim,
                                const double        time = 0.)
      :
      Function<dim>(n_components, time)
    {}

    virtual ~AnalyticalSolutionVelocity(){};

    virtual double value (const Point<dim>    &p,
                          const unsigned int  component = 0) const;
  };

  template<int dim>
  double AnalyticalSolutionVelocity<dim>::value(const Point<dim>   &p,
                                                const unsigned int component) const
  {
    double t = this->get_time();
    double result = 0.0;
    (void)t;

    if(p[1]<0.9999 && p[1]>-0.9999)
    {
      if(dim==3)
      {
        if(component == 0)
          result = -22.0*(pow(p[1],6.0)-1.0)*(1.0+((double)rand()/RAND_MAX-1.0)*0.5-2./22.*std::sin(p[2]*8.));//*1.0/VISCOSITY*pressure_gradient*(pow(p[1],2.0)-1.0)/2.0*(t<T? (t/T) : 1.0);
        else if(component ==2)
          result = (pow(p[1],6.0)-1.0)*std::sin(p[0]*8.)*2.;
      }
      else if(component == 0)
        result = -23.0*(pow(p[1],6.0)-1.0);
    }

    return result;
  }

  template<int dim>
  class AnalyticalSolutionPressure : public Function<dim>
  {
  public:
    AnalyticalSolutionPressure (const double time = 0.)
      :
      Function<dim>(1 /*n_components*/, time)
    {}

    virtual ~AnalyticalSolutionPressure(){};

    virtual double value (const Point<dim>   &p,
                          const unsigned int component = 0) const;
  };

  template<int dim>
  double AnalyticalSolutionPressure<dim>::value(const Point<dim>    &,
                                                const unsigned int  /* component */) const
  {
    double result = 0.;
    return result;
  }

  template<int dim>
  class NeumannBoundaryVelocity : public Function<dim>
  {
  public:
    NeumannBoundaryVelocity (const double time = 0.)
      :
      Function<dim>(dim, time)
    {}

    virtual ~NeumannBoundaryVelocity(){};

    virtual double value (const Point<dim> &p,const unsigned int component = 0) const;
  };

  template<int dim>
  double NeumannBoundaryVelocity<dim>::value(const Point<dim> &,const unsigned int ) const
  {
    return 0.;
  }

  template<int dim>
  class RightHandSide : public Function<dim>
  {
  public:
    RightHandSide (const double time = 0.)
      :
      Function<dim>(dim, time)
    {}

    virtual ~RightHandSide(){};

    virtual double value (const Point<dim> &p,const unsigned int component = 0) const;

    void setup(const double* , double , double );
  };


  template<int dim>
  void RightHandSide<dim>::setup(const double* , double , double )
  {
  }

  template<int dim>
  double RightHandSide<dim>::value(const Point<dim> &,const unsigned int component) const
  {
    //channel flow with periodic bc
    if(component==0)
      return 1.0;
    else
      return 0.0;

  return 0.;
  }

  template<int dim>
  class PressureBC_dudt : public Function<dim>
  {
  public:
    PressureBC_dudt (const double time = 0.)
      :
      Function<dim>(dim, time)
    {}

    virtual ~PressureBC_dudt(){};

    virtual double value (const Point<dim> &p,const unsigned int component = 0) const;
  };

  template<int dim>
  double PressureBC_dudt<dim>::value(const Point<dim> &,const unsigned int ) const
  {
    double result = 0.0;
    return result;
  }

  template <int dim>
  Point<dim> grid_transform (const Point<dim> &in);

  template<int dim, int fe_degree, int fe_degree_p, int fe_degree_xwall, int xwall_quad_rule>
  class PostProcessorChannel: public PostProcessor<dim,fe_degree,fe_degree_p>
  {
  public:

<<<<<<< HEAD
    PostProcessorChannel(
                  std_cxx11::shared_ptr< const DGNavierStokesBase<dim,fe_degree,fe_degree_p,fe_degree_xwall,n_q_points_1d_xwall> >  ns_operation,
                  InputParametersNavierStokes<dim> const &param,
                  PostProcessorData<dim> const &pp_data,
                  PostProcessorChannelData const & data_channel):
      PostProcessor<dim,fe_degree,fe_degree_p>(pp_data),
      data_ch(data_channel),
=======
    PostProcessorChannel(std_cxx11::shared_ptr< const DGNavierStokesBase<dim,fe_degree,fe_degree_p,fe_degree_xwall,xwall_quad_rule> >  ns_operation):
      PostProcessor<dim,fe_degree,fe_degree_p>(),
>>>>>>> 31fa83bf
      statistics_ch(ns_operation->get_dof_handler_u())
    {

    }

    virtual ~PostProcessorChannel(){}

    void setup(PostProcessorData<dim> const                                 &postprocessor_data_in,
               DoFHandler<dim> const                                        &dof_handler_velocity_in,
               DoFHandler<dim> const                                        &dof_handler_pressure_in,
               Mapping<dim> const                                           &mapping_in,
               MatrixFree<dim,double> const                                 &matrix_free_data_in,
               std_cxx11::shared_ptr<AnalyticalSolutionNavierStokes<dim> >  analytical_solution_in)
    {
      PostProcessor<dim,fe_degree,fe_degree_p>::setup(postprocessor_data_in,
                                                      dof_handler_velocity_in,
                                                      dof_handler_pressure_in,
                                                      mapping_in,
                                                      matrix_free_data_in,
                                                      analytical_solution_in);
      statistics_ch.setup(&grid_transform<dim>);
    }

    virtual void do_postprocessing(parallel::distributed::Vector<double> const &velocity,
                                   parallel::distributed::Vector<double> const &intermediate_velocity,
                                   parallel::distributed::Vector<double> const &pressure,
                                   parallel::distributed::Vector<double> const &vorticity,
                                   parallel::distributed::Vector<double> const &divergence,
                                   double const time,
                                   unsigned int const time_step_number)
    {
      PostProcessor<dim,fe_degree,fe_degree_p>::do_postprocessing(velocity,intermediate_velocity,pressure,vorticity,divergence,time,time_step_number);
      const double EPSILON = 1.0e-10; // small number which is much smaller than the time step size

      if(time > this->pp_data.turb_stat_data.statistics_start_time-EPSILON && time_step_number % this->pp_data.turb_stat_data.statistics_every == 0)
      {
        statistics_ch.evaluate(velocity);
        if(time_step_number % 100 == 0 || time > (this->pp_data.turb_stat_data.statistics_end_time-EPSILON))
          statistics_ch.write_output(this->pp_data.output_data.output_prefix,this->pp_data.turb_stat_data.viscosity);
      }
    };

  protected:
    StatisticsManager<dim> statistics_ch;

  };

  template<int dim, int fe_degree, int fe_degree_p, int fe_degree_xwall, int xwall_quad_rule>
  class PostProcessorChannelXWall: public PostProcessorXWall<dim,fe_degree,fe_degree_p,fe_degree_xwall,xwall_quad_rule>
  {
  public:

    PostProcessorChannelXWall(
<<<<<<< HEAD
                  std_cxx11::shared_ptr< DGNavierStokesBase<dim,fe_degree,fe_degree_p,fe_degree_xwall,n_q_points_1d_xwall> >  ns_operation,
                  InputParametersNavierStokes<dim> const &param,
                  PostProcessorData<dim> const &pp_data,
                  PostProcessorChannelData const & data_channel):
      PostProcessorXWall<dim,fe_degree,fe_degree_p,fe_degree_xwall,n_q_points_1d_xwall>(ns_operation,param,pp_data),
      data_ch(data_channel),
=======
                  std_cxx11::shared_ptr< DGNavierStokesBase<dim,fe_degree,fe_degree_p,fe_degree_xwall,xwall_quad_rule> >  ns_operation):
      PostProcessorXWall<dim,fe_degree,fe_degree_p,fe_degree_xwall,xwall_quad_rule>(ns_operation),
>>>>>>> 31fa83bf
      statistics_ch(ns_operation->get_dof_handler_u())
    {}

    virtual ~PostProcessorChannelXWall(){}

    void setup(PostProcessorData<dim> const                                 &postprocessor_data_in,
               DoFHandler<dim> const                                        &dof_handler_velocity_in,
               DoFHandler<dim> const                                        &dof_handler_pressure_in,
               Mapping<dim> const                                           &mapping_in,
               MatrixFree<dim,double> const                                 &matrix_free_data_in,
               std_cxx11::shared_ptr<AnalyticalSolutionNavierStokes<dim> >  analytical_solution_in)
    {
      PostProcessorXWall<dim,fe_degree,fe_degree_p,fe_degree_xwall,xwall_quad_rule>::setup(postprocessor_data_in,
                                                                                               dof_handler_velocity_in,
                                                                                               dof_handler_pressure_in,
                                                                                               mapping_in,
                                                                                               matrix_free_data_in,
                                                                                               analytical_solution_in);
      statistics_ch.setup(&grid_transform<dim>);
    }

    virtual void do_postprocessing(parallel::distributed::Vector<double> const &velocity,
                           parallel::distributed::Vector<double> const &pressure,
                           parallel::distributed::Vector<double> const &vorticity,
                           parallel::distributed::Vector<double> const &vt,
                           double const time,
                           unsigned int const time_step_number)
    {
      PostProcessorXWall<dim,fe_degree,fe_degree_p,fe_degree_xwall,xwall_quad_rule>::do_postprocessing(velocity,pressure,vorticity,vt,time,time_step_number);
      const double EPSILON = 1.0e-10; // small number which is much smaller than the time step size

      if(time > this->pp_data.turb_stat_data.statistics_start_time-EPSILON && time_step_number % this->pp_data.turb_stat_data.statistics_every == 0)
      {
        this->statistics_ch.evaluate_xwall(velocity,
                                        this->ns_operation_xw_->get_dof_handler_wdist(),
                                        this->ns_operation_xw_->get_fe_parameters(),
                                        this->pp_data.turb_stat_data.viscosity);
        if(time_step_number % 100 == 0 || time > (this->pp_data.turb_stat_data.statistics_end_time-EPSILON))
          this->statistics_ch.write_output(this->pp_data.output_data.output_prefix,this->pp_data.turb_stat_data.viscosity);
      }
    };
  protected:
    StatisticsManager<dim> statistics_ch;

  };

  template<int dim>
  class NavierStokesProblem
  {
  public:
    typedef typename DGNavierStokesBase<dim, FE_DEGREE, FE_DEGREE_P, FE_DEGREE_XWALL, N_Q_POINTS_1D_XWALL>::value_type value_type;
    NavierStokesProblem(const unsigned int refine_steps_space, const unsigned int refine_steps_time=0);
    void solve_problem(bool do_restart);

  private:
    void create_grid();

    ConditionalOStream pcout;

    parallel::distributed::Triangulation<dim> triangulation;
    std::vector<GridTools::PeriodicFacePair<typename Triangulation<dim>::cell_iterator> > periodic_faces;

    const unsigned int n_refine_space;

    std_cxx11::shared_ptr<FieldFunctionsNavierStokes<dim> > field_functions;
    std_cxx11::shared_ptr<BoundaryDescriptorNavierStokes<dim> > boundary_descriptor_velocity;
    std_cxx11::shared_ptr<BoundaryDescriptorNavierStokes<dim> > boundary_descriptor_pressure;

    InputParametersNavierStokes<dim> param;

    std_cxx11::shared_ptr<DGNavierStokesBase<dim, FE_DEGREE, FE_DEGREE_P, FE_DEGREE_XWALL, N_Q_POINTS_1D_XWALL> > navier_stokes_operation;

    std_cxx11::shared_ptr<PostProcessor<dim, FE_DEGREE, FE_DEGREE_P> > postprocessor;

    std_cxx11::shared_ptr<TimeIntBDFNavierStokes<dim, FE_DEGREE, FE_DEGREE_P, FE_DEGREE_XWALL, N_Q_POINTS_1D_XWALL, value_type> > time_integrator;
  };

  template<int dim>
  NavierStokesProblem<dim>::NavierStokesProblem(const unsigned int refine_steps_space, const unsigned int refine_steps_time):
  pcout (std::cout,Utilities::MPI::this_mpi_process(MPI_COMM_WORLD)==0),
  triangulation(MPI_COMM_WORLD,dealii::Triangulation<dim>::none,parallel::distributed::Triangulation<dim>::construct_multigrid_hierarchy),
  n_refine_space(refine_steps_space)
  {
    PrintInputParams::Header(pcout);

    param.set_input_parameters();
    param.check_input_parameters();

    // initialize functions (analytical solution, rhs, boundary conditions)
    std_cxx11::shared_ptr<Function<dim> > analytical_solution_velocity;
    analytical_solution_velocity.reset(new AnalyticalSolutionVelocity<dim>(dim,param.start_time));
    std_cxx11::shared_ptr<Function<dim> > analytical_solution_pressure;
    analytical_solution_pressure.reset(new AnalyticalSolutionPressure<dim>(param.start_time));

    std_cxx11::shared_ptr<Function<dim> > right_hand_side;
    right_hand_side.reset(new RightHandSide<dim>(param.start_time));

    field_functions.reset(new FieldFunctionsNavierStokes<dim>());
    field_functions->initial_solution_velocity = analytical_solution_velocity;
    field_functions->initial_solution_pressure = analytical_solution_pressure;
    field_functions->analytical_solution_pressure = analytical_solution_pressure;
    field_functions->right_hand_side = right_hand_side;

    boundary_descriptor_velocity.reset(new BoundaryDescriptorNavierStokes<dim>());
    boundary_descriptor_pressure.reset(new BoundaryDescriptorNavierStokes<dim>());

    bool use_adaptive_time_stepping = false;
    if(param.calculation_of_time_step_size == TimeStepCalculation::AdaptiveTimeStepCFL)
      use_adaptive_time_stepping = true;

<<<<<<< HEAD
    PostProcessorChannelData ch_data;
    ch_data.statistics_every = param.statistics_every;
    ch_data.statistics_start_time = param.statistics_start_time;
    ch_data.viscosity = param.viscosity;
    ch_data.end_time = param.end_time;
    // TODO
    PostProcessorData<dim> pp_data;
        
=======
>>>>>>> 31fa83bf
    if(param.spatial_discretization == SpatialDiscretization::DGXWall)
    {
      analytical_solution_velocity.reset(new AnalyticalSolutionVelocity<dim>(2*dim,param.start_time));
      field_functions->initial_solution_velocity = analytical_solution_velocity;
      if(param.problem_type == ProblemType::Unsteady &&
              param.temporal_discretization == TemporalDiscretization::BDFDualSplittingScheme)
      {
<<<<<<< HEAD
        // initialize navier_stokes_operation
        navier_stokes_operation.reset(new DGNavierStokesDualSplittingXWallSpalartAllmaras<dim, FE_DEGREE, FE_DEGREE_P, FE_DEGREE_XWALL, N_Q_POINTS_1D_XWALL>
            (triangulation,param));
        // initialize postprocessor after initializing navier_stokes_operation
        postprocessor.reset(new PostProcessorChannelXWall<dim, FE_DEGREE, FE_DEGREE_P, FE_DEGREE_XWALL, N_Q_POINTS_1D_XWALL>(navier_stokes_operation,param,pp_data,ch_data));
        // initialize time integrator that depends on both navier_stokes_operation and postprocessor
        time_integrator.reset(new TimeIntBDFDualSplittingXWallSpalartAllmaras<dim, FE_DEGREE, FE_DEGREE_P, FE_DEGREE_XWALL, N_Q_POINTS_1D_XWALL, value_type>(
            navier_stokes_operation,postprocessor,param,refine_steps_time,use_adaptive_time_stepping));

=======
        if(param.xwall_turb == XWallTurbulenceApproach::RANSSpalartAllmaras)
        {
          // initialize navier_stokes_operation
          navier_stokes_operation.reset(new DGNavierStokesDualSplittingXWallSpalartAllmaras<dim, FE_DEGREE, FE_DEGREE_P, FE_DEGREE_XWALL, N_Q_POINTS_1D_XWALL>
              (triangulation,param));
          // initialize postprocessor after initializing navier_stokes_operation
          postprocessor.reset(new PostProcessorChannelXWall<dim, FE_DEGREE, FE_DEGREE_P, FE_DEGREE_XWALL, N_Q_POINTS_1D_XWALL>(navier_stokes_operation));

          // initialize time integrator that depends on both navier_stokes_operation and postprocessor
          time_integrator.reset(new TimeIntBDFDualSplittingXWallSpalartAllmaras<dim, FE_DEGREE, FE_DEGREE_P, FE_DEGREE_XWALL, N_Q_POINTS_1D_XWALL, value_type>(
              navier_stokes_operation,postprocessor,param,refine_steps_time,use_adaptive_time_stepping));
        }
        else if(param.xwall_turb == XWallTurbulenceApproach::None)
        {
          // initialize navier_stokes_operation
          navier_stokes_operation.reset(new DGNavierStokesDualSplittingXWall<dim, FE_DEGREE, FE_DEGREE_P, FE_DEGREE_XWALL, N_Q_POINTS_1D_XWALL>
              (triangulation,param));
          // initialize postprocessor after initializing navier_stokes_operation
          postprocessor.reset(new PostProcessorChannelXWall<dim, FE_DEGREE, FE_DEGREE_P, FE_DEGREE_XWALL, N_Q_POINTS_1D_XWALL>(navier_stokes_operation));

          // initialize time integrator that depends on both navier_stokes_operation and postprocessor
          time_integrator.reset(new TimeIntBDFDualSplittingXWall<dim, FE_DEGREE, FE_DEGREE_P, FE_DEGREE_XWALL, N_Q_POINTS_1D_XWALL, value_type>(
              navier_stokes_operation,postprocessor,param,refine_steps_time,use_adaptive_time_stepping));
        }
        else if(param.xwall_turb == XWallTurbulenceApproach::Undefined)
        {
          AssertThrow(false,ExcMessage("Turbulence approach for xwall undefined"));
        }
>>>>>>> 31fa83bf
      }
      else
      {
        AssertThrow(false,ExcMessage("XWall only implemented for the unsteady DualSplitting case up to now"));
      }
    }
    else if(param.spatial_discretization == SpatialDiscretization::DG)
    {
      if(param.problem_type == ProblemType::Unsteady &&
         param.temporal_discretization == TemporalDiscretization::BDFDualSplittingScheme)
      {
        // initialize navier_stokes_operation
        navier_stokes_operation.reset(new DGNavierStokesDualSplitting<dim, FE_DEGREE, FE_DEGREE_P, FE_DEGREE_XWALL, N_Q_POINTS_1D_XWALL>
            (triangulation,param));
        // initialize postprocessor after initializing navier_stokes_operation
<<<<<<< HEAD
        postprocessor.reset(new PostProcessorChannel<dim, FE_DEGREE, FE_DEGREE_P, FE_DEGREE_XWALL, N_Q_POINTS_1D_XWALL>(navier_stokes_operation,param,pp_data,ch_data));
=======
        postprocessor.reset(new PostProcessorChannel<dim, FE_DEGREE, FE_DEGREE_P, FE_DEGREE_XWALL, N_Q_POINTS_1D_XWALL>(navier_stokes_operation));
>>>>>>> 31fa83bf
        // initialize time integrator that depends on both navier_stokes_operation and postprocessor
        time_integrator.reset(new TimeIntBDFDualSplitting<dim, FE_DEGREE, FE_DEGREE_P, FE_DEGREE_XWALL, N_Q_POINTS_1D_XWALL, value_type>(
            navier_stokes_operation,postprocessor,param,refine_steps_time,use_adaptive_time_stepping));
      }
      else if(param.problem_type == ProblemType::Unsteady &&
              param.temporal_discretization == TemporalDiscretization::BDFCoupledSolution)
      {
        // initialize navier_stokes_operation
        navier_stokes_operation.reset(new DGNavierStokesCoupled<dim, FE_DEGREE, FE_DEGREE_P, FE_DEGREE_XWALL, N_Q_POINTS_1D_XWALL>
            (triangulation,param));
        // initialize postprocessor after initializing navier_stokes_operation
<<<<<<< HEAD
        postprocessor.reset(new PostProcessorChannel<dim, FE_DEGREE, FE_DEGREE_P, FE_DEGREE_XWALL, N_Q_POINTS_1D_XWALL>(navier_stokes_operation,param,pp_data,ch_data));
=======
        postprocessor.reset(new PostProcessorChannel<dim, FE_DEGREE, FE_DEGREE_P, FE_DEGREE_XWALL, N_Q_POINTS_1D_XWALL>(navier_stokes_operation));
>>>>>>> 31fa83bf
        // initialize time integrator that depends on both navier_stokes_operation and postprocessor
        time_integrator.reset(new TimeIntBDFCoupled<dim, FE_DEGREE, FE_DEGREE_P, FE_DEGREE_XWALL, N_Q_POINTS_1D_XWALL, value_type>(
            navier_stokes_operation,postprocessor,param,refine_steps_time,use_adaptive_time_stepping));
      }
    }
  }

  template <int dim>
  Point<dim> grid_transform (const Point<dim> &in)
  {
    Point<dim> out = in;

    out[0] = in(0)-numbers::PI;
    out[1] =  std::tanh(GRID_STRETCH_FAC*(2.*in(1)-1.))/std::tanh(GRID_STRETCH_FAC);
    if(dim==3)
      out[2] = in(2)-0.5*numbers::PI;
    return out;
  }

  template<int dim>
  void NavierStokesProblem<dim>::create_grid ()
  {
    /* --------------- Generate grid ------------------- */
    //turbulent channel flow
    Point<dim> coordinates;
    coordinates[0] = 2.0*numbers::PI;
    coordinates[1] = 1.0;
    if (dim == 3)
      coordinates[2] = numbers::PI;
    // hypercube: line in 1D, square in 2D, etc., hypercube volume is [left,right]^dim
    std::vector<unsigned int> refinements(dim, 1);
    GridGenerator::subdivided_hyper_rectangle (triangulation, refinements,Point<dim>(),coordinates);

    //periodicity in x- and z-direction
    //add 10 to avoid conflicts with dirichlet boundary, which is 0
    triangulation.begin()->face(0)->set_all_boundary_ids(0+10);
    triangulation.begin()->face(1)->set_all_boundary_ids(1+10);
    //periodicity in z-direction
    if (dim == 3)
    {
      triangulation.begin()->face(4)->set_all_boundary_ids(2+10);
      triangulation.begin()->face(5)->set_all_boundary_ids(3+10);
    }

    GridTools::collect_periodic_faces(triangulation, 0+10, 1+10, 0, periodic_faces);
    if (dim == 3)
      GridTools::collect_periodic_faces(triangulation, 2+10, 3+10, 2, periodic_faces);

    triangulation.add_periodicity(periodic_faces);
    triangulation.refine_global(n_refine_space);

    GridTools::transform (&grid_transform<dim>, triangulation);

    // fill boundary descriptor velocity
    std_cxx11::shared_ptr<Function<dim> > analytical_solution_velocity;
    analytical_solution_velocity.reset(new AnalyticalSolutionVelocity<dim>(dim,param.start_time));
    // Dirichlet boundaries: ID = 0
    boundary_descriptor_velocity->dirichlet_bc.insert(std::pair<types::boundary_id,std_cxx11::shared_ptr<Function<dim> > >
                                                      (0,analytical_solution_velocity));

    std_cxx11::shared_ptr<Function<dim> > neumann_bc_velocity;
    neumann_bc_velocity.reset(new NeumannBoundaryVelocity<dim>(param.start_time));
    // Neumann boundaris: ID = 1
    boundary_descriptor_velocity->neumann_bc.insert(std::pair<types::boundary_id,std_cxx11::shared_ptr<Function<dim> > >
                                                    (1,neumann_bc_velocity));

    // fill boundary descriptor pressure
    std_cxx11::shared_ptr<Function<dim> > pressure_bc_dudt;
    pressure_bc_dudt.reset(new PressureBC_dudt<dim>(param.start_time));
    // Dirichlet boundaries: ID = 0
    boundary_descriptor_pressure->dirichlet_bc.insert(std::pair<types::boundary_id,std_cxx11::shared_ptr<Function<dim> > >
                                                      (0,pressure_bc_dudt));

    std_cxx11::shared_ptr<Function<dim> > analytical_solution_pressure;
    analytical_solution_pressure.reset(new AnalyticalSolutionPressure<dim>(param.start_time));
    // Neumann boundaries: ID = 1
    boundary_descriptor_pressure->neumann_bc.insert(std::pair<types::boundary_id,std_cxx11::shared_ptr<Function<dim> > >
                                                    (1,analytical_solution_pressure));

    PrintInputParams::print_spatial_discretization(pcout,dim,n_refine_space,
        triangulation.n_global_active_cells(),triangulation.n_active_faces(),triangulation.n_vertices() );
  }

template<int dim>
void NavierStokesProblem<dim>::solve_problem(bool do_restart)
{
  create_grid();

  navier_stokes_operation->setup(periodic_faces,
                                 boundary_descriptor_velocity,
                                 boundary_descriptor_pressure,
                                 field_functions);

  // setup time integrator before calling setup_solvers
  // (this is necessary since the setup of the solvers
  // depends on quantities such as the time_step_size or gamma0!!!)
  time_integrator->setup(do_restart);

  navier_stokes_operation->setup_solvers();

  PrintInputParams::print_solver_parameters<dim>(pcout,param);
  PrintInputParams::print_turbulence_parameters<dim>(pcout,param,GRID_STRETCH_FAC);
  PrintInputParams::print_linear_solver_tolerances_dual_splitting<dim>(pcout,param);
  if(param.spatial_discretization == SpatialDiscretization::DGXWall)
    PrintInputParams::print_xwall_parameters<dim>(pcout,param,N_Q_POINTS_1D_XWALL);

  std_cxx11::shared_ptr<AnalyticalSolutionNavierStokes<dim> > analytical_solution;
  analytical_solution.reset(new AnalyticalSolutionNavierStokes<dim>());
  analytical_solution->velocity = field_functions->initial_solution_velocity;
  analytical_solution->pressure = field_functions->initial_solution_pressure;

  PostProcessorData<dim> pp_data;

  pp_data.dof_index_velocity = navier_stokes_operation->get_dof_index_velocity();
  pp_data.dof_index_pressure = navier_stokes_operation->get_dof_index_pressure();
  pp_data.quad_index_velocity = navier_stokes_operation->get_quad_index_velocity_linear();

  pp_data.output_data = param.output_data;
  pp_data.error_data = param.error_data;
  pp_data.lift_and_drag_data = param.lift_and_drag_data;
  pp_data.pressure_difference_data = param.pressure_difference_data;
  pp_data.mass_data = param.mass_data;

  pp_data.turb_stat_data = param.turb_stat_data;
  pp_data.turb_stat_data.viscosity = param.viscosity;

  postprocessor->setup(pp_data,
                       navier_stokes_operation->get_dof_handler_u(),
                       navier_stokes_operation->get_dof_handler_p(),
                       navier_stokes_operation->get_mapping(),
                       navier_stokes_operation->get_data(),
                       analytical_solution);

  time_integrator->timeloop();

}

int main (int argc, char** argv)
{
  try
  {
    Utilities::MPI::MPI_InitFinalize mpi(argc, argv, 1);

    deallog.depth_console(0);

    bool do_restart = false;
    if (argc > 1)
    {
      do_restart = std::atoi(argv[1]);
      if(do_restart)
      {
        AssertThrow(REFINE_STEPS_SPACE_MIN == REFINE_STEPS_SPACE_MAX, ExcMessage("Spatial refinement with restart not possible!"));

        //this does in principle work
        //although it doesn't make much sense
        if(REFINE_STEPS_TIME_MIN != REFINE_STEPS_TIME_MAX && Utilities::MPI::this_mpi_process(MPI_COMM_WORLD) == 0)
          std::cout << "Warning: you are starting from a restart and refine the time steps!" << std::endl;
      }
    }

    //mesh refinements in order to perform spatial convergence tests
    for(unsigned int refine_steps_space = REFINE_STEPS_SPACE_MIN;refine_steps_space <= REFINE_STEPS_SPACE_MAX;++refine_steps_space)
    {
      //time refinements in order to perform temporal convergence tests
      for(unsigned int refine_steps_time = REFINE_STEPS_TIME_MIN;refine_steps_time <= REFINE_STEPS_TIME_MAX;++refine_steps_time)
      {
        NavierStokesProblem<DIMENSION> navier_stokes_problem(refine_steps_space,refine_steps_time);
        navier_stokes_problem.solve_problem(do_restart);
      }
    }
  }
  catch (std::exception &exc)
  {
    std::cerr << std::endl << std::endl
              << "----------------------------------------------------"
              << std::endl;
    std::cerr << "Exception on processing: " << std::endl
              << exc.what() << std::endl
              << "Aborting!" << std::endl
              << "----------------------------------------------------"
              << std::endl;
    return 1;
  }
  catch (...)
  {
    std::cerr << std::endl << std::endl
              << "----------------------------------------------------"
              << std::endl;
    std::cerr << "Unknown exception!" << std::endl
              << "Aborting!" << std::endl
              << "----------------------------------------------------"
              << std::endl;
    return 1;
  }
  return 0;
}<|MERGE_RESOLUTION|>--- conflicted
+++ resolved
@@ -311,18 +311,9 @@
   {
   public:
 
-<<<<<<< HEAD
-    PostProcessorChannel(
-                  std_cxx11::shared_ptr< const DGNavierStokesBase<dim,fe_degree,fe_degree_p,fe_degree_xwall,n_q_points_1d_xwall> >  ns_operation,
-                  InputParametersNavierStokes<dim> const &param,
+    PostProcessorChannel(std_cxx11::shared_ptr< const DGNavierStokesBase<dim,fe_degree,fe_degree_p,fe_degree_xwall,xwall_quad_rule> >  ns_operation):
                   PostProcessorData<dim> const &pp_data,
-                  PostProcessorChannelData const & data_channel):
       PostProcessor<dim,fe_degree,fe_degree_p>(pp_data),
-      data_ch(data_channel),
-=======
-    PostProcessorChannel(std_cxx11::shared_ptr< const DGNavierStokesBase<dim,fe_degree,fe_degree_p,fe_degree_xwall,xwall_quad_rule> >  ns_operation):
-      PostProcessor<dim,fe_degree,fe_degree_p>(),
->>>>>>> 31fa83bf
       statistics_ch(ns_operation->get_dof_handler_u())
     {
 
@@ -376,17 +367,9 @@
   public:
 
     PostProcessorChannelXWall(
-<<<<<<< HEAD
-                  std_cxx11::shared_ptr< DGNavierStokesBase<dim,fe_degree,fe_degree_p,fe_degree_xwall,n_q_points_1d_xwall> >  ns_operation,
-                  InputParametersNavierStokes<dim> const &param,
-                  PostProcessorData<dim> const &pp_data,
-                  PostProcessorChannelData const & data_channel):
-      PostProcessorXWall<dim,fe_degree,fe_degree_p,fe_degree_xwall,n_q_points_1d_xwall>(ns_operation,param,pp_data),
-      data_ch(data_channel),
-=======
                   std_cxx11::shared_ptr< DGNavierStokesBase<dim,fe_degree,fe_degree_p,fe_degree_xwall,xwall_quad_rule> >  ns_operation):
       PostProcessorXWall<dim,fe_degree,fe_degree_p,fe_degree_xwall,xwall_quad_rule>(ns_operation),
->>>>>>> 31fa83bf
+                  PostProcessorData<dim> const &pp_data,
       statistics_ch(ns_operation->get_dof_handler_u())
     {}
 
@@ -497,17 +480,8 @@
     if(param.calculation_of_time_step_size == TimeStepCalculation::AdaptiveTimeStepCFL)
       use_adaptive_time_stepping = true;
 
-<<<<<<< HEAD
-    PostProcessorChannelData ch_data;
-    ch_data.statistics_every = param.statistics_every;
-    ch_data.statistics_start_time = param.statistics_start_time;
-    ch_data.viscosity = param.viscosity;
-    ch_data.end_time = param.end_time;
     // TODO
     PostProcessorData<dim> pp_data;
-        
-=======
->>>>>>> 31fa83bf
     if(param.spatial_discretization == SpatialDiscretization::DGXWall)
     {
       analytical_solution_velocity.reset(new AnalyticalSolutionVelocity<dim>(2*dim,param.start_time));
@@ -515,17 +489,6 @@
       if(param.problem_type == ProblemType::Unsteady &&
               param.temporal_discretization == TemporalDiscretization::BDFDualSplittingScheme)
       {
-<<<<<<< HEAD
-        // initialize navier_stokes_operation
-        navier_stokes_operation.reset(new DGNavierStokesDualSplittingXWallSpalartAllmaras<dim, FE_DEGREE, FE_DEGREE_P, FE_DEGREE_XWALL, N_Q_POINTS_1D_XWALL>
-            (triangulation,param));
-        // initialize postprocessor after initializing navier_stokes_operation
-        postprocessor.reset(new PostProcessorChannelXWall<dim, FE_DEGREE, FE_DEGREE_P, FE_DEGREE_XWALL, N_Q_POINTS_1D_XWALL>(navier_stokes_operation,param,pp_data,ch_data));
-        // initialize time integrator that depends on both navier_stokes_operation and postprocessor
-        time_integrator.reset(new TimeIntBDFDualSplittingXWallSpalartAllmaras<dim, FE_DEGREE, FE_DEGREE_P, FE_DEGREE_XWALL, N_Q_POINTS_1D_XWALL, value_type>(
-            navier_stokes_operation,postprocessor,param,refine_steps_time,use_adaptive_time_stepping));
-
-=======
         if(param.xwall_turb == XWallTurbulenceApproach::RANSSpalartAllmaras)
         {
           // initialize navier_stokes_operation
@@ -554,7 +517,6 @@
         {
           AssertThrow(false,ExcMessage("Turbulence approach for xwall undefined"));
         }
->>>>>>> 31fa83bf
       }
       else
       {
@@ -570,11 +532,7 @@
         navier_stokes_operation.reset(new DGNavierStokesDualSplitting<dim, FE_DEGREE, FE_DEGREE_P, FE_DEGREE_XWALL, N_Q_POINTS_1D_XWALL>
             (triangulation,param));
         // initialize postprocessor after initializing navier_stokes_operation
-<<<<<<< HEAD
-        postprocessor.reset(new PostProcessorChannel<dim, FE_DEGREE, FE_DEGREE_P, FE_DEGREE_XWALL, N_Q_POINTS_1D_XWALL>(navier_stokes_operation,param,pp_data,ch_data));
-=======
         postprocessor.reset(new PostProcessorChannel<dim, FE_DEGREE, FE_DEGREE_P, FE_DEGREE_XWALL, N_Q_POINTS_1D_XWALL>(navier_stokes_operation));
->>>>>>> 31fa83bf
         // initialize time integrator that depends on both navier_stokes_operation and postprocessor
         time_integrator.reset(new TimeIntBDFDualSplitting<dim, FE_DEGREE, FE_DEGREE_P, FE_DEGREE_XWALL, N_Q_POINTS_1D_XWALL, value_type>(
             navier_stokes_operation,postprocessor,param,refine_steps_time,use_adaptive_time_stepping));
@@ -586,11 +544,7 @@
         navier_stokes_operation.reset(new DGNavierStokesCoupled<dim, FE_DEGREE, FE_DEGREE_P, FE_DEGREE_XWALL, N_Q_POINTS_1D_XWALL>
             (triangulation,param));
         // initialize postprocessor after initializing navier_stokes_operation
-<<<<<<< HEAD
-        postprocessor.reset(new PostProcessorChannel<dim, FE_DEGREE, FE_DEGREE_P, FE_DEGREE_XWALL, N_Q_POINTS_1D_XWALL>(navier_stokes_operation,param,pp_data,ch_data));
-=======
         postprocessor.reset(new PostProcessorChannel<dim, FE_DEGREE, FE_DEGREE_P, FE_DEGREE_XWALL, N_Q_POINTS_1D_XWALL>(navier_stokes_operation));
->>>>>>> 31fa83bf
         // initialize time integrator that depends on both navier_stokes_operation and postprocessor
         time_integrator.reset(new TimeIntBDFCoupled<dim, FE_DEGREE, FE_DEGREE_P, FE_DEGREE_XWALL, N_Q_POINTS_1D_XWALL, value_type>(
             navier_stokes_operation,postprocessor,param,refine_steps_time,use_adaptive_time_stepping));
